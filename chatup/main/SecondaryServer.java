package chatup.main;

import chatup.server.ServerInfo;

import java.net.InetAddress;
import java.net.UnknownHostException;
import java.util.ArrayList;

public class SecondaryServer {

<<<<<<< HEAD
=======
    private static ArrayList<ServerInfo> primaryServers = new ArrayList<>();

>>>>>>> 236929ca
    public static void main(String[] args) throws UnknownHostException {

        if (args.length < 1) {
            System.out.println("USAGE: SecondaryServer ip:port (ip:port...)");
            System.exit(1);
        }

        final ArrayList<ServerInfo> primaryServers = new ArrayList<>();

        for (int i = 0; i < args.length; i++) {

            int separatorPosition = args[i].indexOf(':');
            short serverPort = 0;

            String addressString = args[i].substring(0, separatorPosition);
            InetAddress serverAddress = null;

            try {
                serverAddress = InetAddress.getByName(addressString);
                serverPort = Short.parseShort(args[i].substring(separatorPosition + 1));
            }
            catch (final NumberFormatException ex) {
                System.err.println("invalid primary server port, terminating application...");
                System.exit(1);
            }
            catch (final UnknownHostException ex) {
                System.err.println("invalid primary server address, terminating application...");
                System.exit(1);
            }
<<<<<<< HEAD

            //primaryServers.add(new ServerInfo(serverAddress, serverPort, 0));
=======
            // TODO : change 5 as first argument -> should be id
           // primaryServers.add(new ServerInfo((int)5, serverAddress, serverPort));
>>>>>>> 236929ca
        }

        for (final ServerInfo server : primaryServers) {
            System.out.println("server address : " + server.getAddress() + ", server port : " + server.getTcpPort());
        }

        final ServerLogger loggerInstance = ServerLogger.getInstance("myServer");

        loggerInstance.error("abcd");
        loggerInstance.information("abcd");
    }
}<|MERGE_RESOLUTION|>--- conflicted
+++ resolved
@@ -8,12 +8,9 @@
 
 public class SecondaryServer {
 
-<<<<<<< HEAD
-=======
     private static ArrayList<ServerInfo> primaryServers = new ArrayList<>();
 
->>>>>>> 236929ca
-    public static void main(String[] args) throws UnknownHostException {
+    public static void main(String[] args) {
 
         if (args.length < 1) {
             System.out.println("USAGE: SecondaryServer ip:port (ip:port...)");
@@ -42,13 +39,8 @@
                 System.err.println("invalid primary server address, terminating application...");
                 System.exit(1);
             }
-<<<<<<< HEAD
-
-            //primaryServers.add(new ServerInfo(serverAddress, serverPort, 0));
-=======
             // TODO : change 5 as first argument -> should be id
            // primaryServers.add(new ServerInfo((int)5, serverAddress, serverPort));
->>>>>>> 236929ca
         }
 
         for (final ServerInfo server : primaryServers) {
