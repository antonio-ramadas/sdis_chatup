package chatup.server;

import chatup.http.HttpFields;
import chatup.http.ServerResponse;
import chatup.model.Database;
import chatup.model.Message;
import chatup.model.MessageCache;
import chatup.model.Room;

import com.eclipsesource.json.JsonValue;
import com.eclipsesource.json.Json;

import com.sun.net.httpserver.HttpHandler;
import com.sun.net.httpserver.HttpServer;

import java.io.IOException;
import java.net.InetSocketAddress;
import java.sql.SQLException;
import java.util.HashMap;
import java.util.Set;
import java.util.concurrent.Executors;

public abstract class Server {

<<<<<<< HEAD
    protected final Database serverDatabase = Database.getInstance();

    private int httpPort;

    private HttpServer httpServer;
    private ServerLogger serverLogger;
=======
    final Database serverDatabase = Database.getInstance();
>>>>>>> 811cdfc6
    final HashMap<Integer, Room> rooms = new HashMap<>();
    final HashMap<Integer, ServerInfo> servers = new HashMap<>();
    final HashMap<String, String> users = new HashMap<>();

<<<<<<< HEAD
    public ServerLogger getLogger() {
        return serverLogger;
    }
=======
    private HttpServer httpServer;
>>>>>>> 811cdfc6

    Server(final HttpHandler httpHandler, int httpPort) throws SQLException {

        this.httpPort = httpPort;
        serverLogger = new ServerLogger(this);

        try {
            // TODO: clean up this mess
            //   final KeyStore serverKeystore = tcpConnection.getServerKeystore();
            //   final KeyManagerFactory kmf = serverKeystore.getKeyManager();
            //   final TrustManagerFactory tmf = serverKeystore.getTrustManager();

            httpServer = HttpServer.create(new InetSocketAddress(httpPort), 0);

        /*    final SSLContext sslContext = SSLContext.getInstance("TLSv1");

            sslContext.init(kmf.getKeyManagers(), tmf.getTrustManagers(), null);

            httpServer.setHttpsConfigurator(new HttpsConfigurator(sslContext){
                public void configure(HttpsParameters params) {
                    try {
                        SSLContext c = SSLContext.getDefault();
                        SSLEngine engine = c.createSSLEngine();
                        params.setNeedClientAuth(false);
                        params.setCipherSuites(engine.getEnabledCipherSuites());
                        params.setProtocols(engine.getEnabledProtocols());
                        SSLParameters defaultSSLParameters = c.getDefaultSSLParameters();
                        params.setSSLParameters(defaultSSLParameters);
                    }
                    catch (NoSuchAlgorithmException e) {
                        e.printStackTrace();
                    }
                }
            });*/

            httpServer.createContext("/", httpHandler);
            httpServer.setExecutor(Executors.newCachedThreadPool());
            httpServer.start();
        }
        catch (IOException ex) {
            System.out.println("Exception caught: " + ex.getMessage() + " in KryoServer.contructor");
        }
      /*  catch (NoSuchAlgorithmException e) {
            e.printStackTrace();
        }
        catch (KeyManagementException e) {
            e.printStackTrace();
        }
        */
        createRoom("Justin Bieber", null, "bca7cd6bdaf6efaf7ae8g5130ae76f8a");
        createRoom("XXX NAZIS XXX", "femnazi", "bca7cd6bdaf6efaf7ae8g5130ae76f8a");
        createRoom("MigaxPraSempre", null, "bca7cd6bdaf6efaf7ae8g5130ae76f8a");
    }

<<<<<<< HEAD
    public abstract ServerResponse insertServer(int serverId, final String newIp, int newPort);
    public abstract ServerResponse updateServer(int serverId, final String newIp, int newPort);
    public abstract ServerResponse removeServer(int serverId);

    public abstract ServerResponse syncRoom(int roomId, final MessageCache messageCache);
=======
    private int httpPort;

    public abstract boolean insertServer(int serverId, final String newIp, int newPort);
    public abstract boolean updateServer(int serverId, final String newIp, int newPort);
    public abstract boolean removeServer(int serverId);
>>>>>>> 811cdfc6

    public ServerResponse leaveRoom(int roomId, final String userToken) {

        if (userToken == null || roomId < 0) {
            return ServerResponse.MissingParameters;
        }

        System.out.println("roomId:" + roomId);
        System.out.println("token:" + userToken);

        if (!rooms.containsKey(roomId)) {
            return ServerResponse.RoomNotFound;
        }

        final Room selectedRoom = rooms.get(roomId);

        if (selectedRoom.getOwner().equals(userToken)) {
            rooms.remove(roomId);
        }
        else {
            selectedRoom.removeUser(userToken);
            notifyLeaveRoom(roomId, userToken);
        }

        return ServerResponse.SuccessResponse;
    }

    public abstract ServerResponse userDisconnect(final String userToken, final String userEmail);

    protected void notifyLeaveRoom(int roomId, final String userToken) {

        final Room selectedRoom = rooms.get(roomId);

        if (selectedRoom == null) {
            return;
        }

        final Set<Integer> roomServers = selectedRoom.getServers();

        if (roomServers == null || roomServers.isEmpty()) {
            return;
        }
    }

    public abstract ServerResponse deleteRoom(int roomId);
    public abstract ServerResponse createRoom(final String roomName, final String roomPassword, final String roomOwner);

    public ServerResponse joinRoom(int roomId, final String userToken) {

        System.out.println("roomId:" + roomId);
        System.out.println("token:" + userToken);

        if (roomId < 0 || userToken == null) {
            return ServerResponse.InvalidToken;
        }

        final Room selectedRoom = rooms.get(roomId);

        if (selectedRoom == null) {
            return ServerResponse.RoomNotFound;
        }

        if (selectedRoom.registerUser(userToken)) {
            return ServerResponse.SuccessResponse;
        }

        return ServerResponse.OperationFailed;
    }

    public ServerResponse userLogin(String userEmail, String userToken) {

        System.out.println("email:" + userEmail);
        System.out.println("token:" + userToken);

        if (userEmail.equals("marques999@gmail.com") && userToken.equals("14191091")) {
            return ServerResponse.SuccessResponse;
        }

        return ServerResponse.AuthenticationFailed;
    }

    public final JsonValue getRooms() {

        final JsonValue newArray = Json.array();

        rooms.forEach((k, v) -> newArray.asArray()
                .add(Json.object()
                        .add(HttpFields.RoomName, v.getName())
                        .add(HttpFields.UserToken, v.getOwner())
                        .add(HttpFields.RoomPrivate, v.isPrivate())
                        .add(HttpFields.RoomId, k)
                ));

        return newArray;
    }

    public Message[] retrieveMessages(final String userToken, int roomId) {
        return null;
    }

    public abstract ServerResponse registerMessage(int roomId, final Message paramMessage);
    public abstract ServerResponse notifyMessage(int roomId, final String userToken, final String msgContents);
    public abstract ServerType getType();

<<<<<<< HEAD
    public int getId() {
        return -1;
    }
=======
    public abstract ServerResponse deleteRoom(int roomId);
    public abstract ServerResponse deleteServer(int serverId);
>>>>>>> 811cdfc6
}<|MERGE_RESOLUTION|>--- conflicted
+++ resolved
@@ -4,7 +4,6 @@
 import chatup.http.ServerResponse;
 import chatup.model.Database;
 import chatup.model.Message;
-import chatup.model.MessageCache;
 import chatup.model.Room;
 
 import com.eclipsesource.json.JsonValue;
@@ -22,27 +21,20 @@
 
 public abstract class Server {
 
-<<<<<<< HEAD
     protected final Database serverDatabase = Database.getInstance();
 
     private int httpPort;
 
     private HttpServer httpServer;
     private ServerLogger serverLogger;
-=======
     final Database serverDatabase = Database.getInstance();
->>>>>>> 811cdfc6
     final HashMap<Integer, Room> rooms = new HashMap<>();
     final HashMap<Integer, ServerInfo> servers = new HashMap<>();
     final HashMap<String, String> users = new HashMap<>();
 
-<<<<<<< HEAD
     public ServerLogger getLogger() {
         return serverLogger;
     }
-=======
-    private HttpServer httpServer;
->>>>>>> 811cdfc6
 
     Server(final HttpHandler httpHandler, int httpPort) throws SQLException {
 
@@ -97,19 +89,11 @@
         createRoom("MigaxPraSempre", null, "bca7cd6bdaf6efaf7ae8g5130ae76f8a");
     }
 
-<<<<<<< HEAD
     public abstract ServerResponse insertServer(int serverId, final String newIp, int newPort);
     public abstract ServerResponse updateServer(int serverId, final String newIp, int newPort);
     public abstract ServerResponse removeServer(int serverId);
 
     public abstract ServerResponse syncRoom(int roomId, final MessageCache messageCache);
-=======
-    private int httpPort;
-
-    public abstract boolean insertServer(int serverId, final String newIp, int newPort);
-    public abstract boolean updateServer(int serverId, final String newIp, int newPort);
-    public abstract boolean removeServer(int serverId);
->>>>>>> 811cdfc6
 
     public ServerResponse leaveRoom(int roomId, final String userToken) {
 
@@ -214,12 +198,10 @@
     public abstract ServerResponse notifyMessage(int roomId, final String userToken, final String msgContents);
     public abstract ServerType getType();
 
-<<<<<<< HEAD
     public int getId() {
         return -1;
     }
-=======
+
     public abstract ServerResponse deleteRoom(int roomId);
     public abstract ServerResponse deleteServer(int serverId);
->>>>>>> 811cdfc6
 }