--- conflicted
+++ resolved
@@ -3,16 +3,16 @@
 import com.sun.net.httpserver.HttpHandler;
 import com.sun.net.httpserver.HttpServer;
 
-import java.io.*;
+import java.io.BufferedReader;
+import java.io.IOException;
 import javax.net.ssl.SSLServerSocket;
 import javax.net.ssl.SSLServerSocketFactory;
 import javax.net.ssl.SSLSocket;
-import javax.net.ssl.SSLSocketFactory;
-import java.net.InetAddress;
+import java.io.InputStreamReader;
 import java.net.InetSocketAddress;
 import java.util.concurrent.Executors;
 
-public abstract class Server{
+public abstract class Server {
 
     private HttpServer httpServer;
     private SSLServerSocket tcpSocket;
@@ -42,33 +42,14 @@
             System.out.println("Exception caught: " + ex.getMessage() + " in Server.contructor");
         }
 
-        final ReceiveThread receiveThread = new ReceiveThread(tcpSocket);
-
-        try {
-            receiveThread.start();
-            receiveThread.join();
-        }
-        catch (InterruptedException ex) {
-            System.out.println("Exception caught: " + ex.getMessage() + " in Server.contructor");
-        }
+        ReceiveThread receiveThread = new ReceiveThread(tcpSocket);
+        receiveThread.run();
     }
 
-    public short getHttpPort() {
-        return httpPort;
-    }
+    public short getHttpPort() { return httpPort; }
+    public short getTcpPort() { return tcpPort; }
+    public SSLServerSocket getServerSocket() { return tcpSocket; }
 
-    public short getTcpPort() {
-        return tcpPort;
-    }
-
-    public final SSLServerSocket getSocket() {
-        return tcpSocket;
-    }
-
-    private class ReceiveThread extends Thread{
-
-<<<<<<< HEAD
-=======
     protected void sendTCPMessage(String message, InetAddress hostAddress, short hostPort){
         try(SSLSocket socket = (SSLSocket) SSLSocketFactory.getDefault().createSocket(hostAddress, hostPort)) {
             OutputStreamWriter out = new OutputStreamWriter(socket.getOutputStream());
@@ -81,31 +62,29 @@
     }
 
     private class ReceiveThread extends Thread {
->>>>>>> da7f79e9
+    private class ReceiveThread extends Thread{
+
         private SSLServerSocket tcpSocket;
 
-        public ReceiveThread(SSLServerSocket paramSocket) {
-            tcpSocket = paramSocket;
+        public ReceiveThread(SSLServerSocket tcpSocket){
+            this.tcpSocket = tcpSocket;
         }
 
-        public void run() {
-
+        public void run(){
             System.out.println("Server is now listening for TCP messages: ");
-
-            while (true) {
-                try (final SSLSocket socket = (SSLSocket) tcpSocket.accept();
-                     final InputStreamReader in = new InputStreamReader(socket.getInputStream());
-                     final BufferedReader br = new BufferedReader(in)) {
-                    String message = null;
-
-                    while ((message = br.readLine()) != null) {
-                        // TODO: redirect message to dispatcher
-                    }
-                }
-                catch (IOException ex) {
+            while(true) {
+                try (SSLSocket socket = (SSLSocket) tcpSocket.accept();
+                     InputStreamReader in = new InputStreamReader(socket.getInputStream());
+                     BufferedReader br = new BufferedReader(in)) {
+                        String message = null;
+                        while ((message = br.readLine()) != null) {
+                           // TODO: redirect message to dispatcher
+                        }
+                } catch (IOException ex) {
                     System.out.println("Exception caught: " + ex.getMessage() + " in ReceiveThread.run");
                 }
             }
         }
+
     }
 }