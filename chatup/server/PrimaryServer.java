package chatup.server;

import chatup.http.PrimaryDispatcher;
import chatup.http.ServerResponse;
import chatup.main.ServerLogger;
import chatup.model.Room;
import chatup.tcp.*;
import kryonet.Connection;
import kryonet.KryoServer;

import java.awt.*;
import java.awt.List;
import java.io.IOException;
import java.sql.Array;
import java.sql.SQLException;
import java.util.*;

public class PrimaryServer extends Server {

    private final PrimaryListener myServerListener;

    private int sequenceRoom = 0;

    public PrimaryServer(int tcpPort, int httpPort) throws IOException, SQLException {

        super(new PrimaryDispatcher(), httpPort);

        final KryoServer myServer = new KryoServer(){

            @Override
            protected Connection newConnection() {
                return new ServerConnection();
            }
        };

        TcpNetwork.register(myServer);
        myServerListener = new PrimaryListener(this, myServer);
        myServer.addListener(myServerListener);
        myServer.bind(tcpPort);
        myServer.start();
    }

    private int sequenceRoom = 0;

    public ServerResponse createRoom(final String roomName, final String roomPassword, final String roomOwner) {

        final ArrayList<ServerInfo> serversList = new ArrayList<>();

        Collections.addAll(servers.entrySet());
        Collections.sort(serversList);

        int n = (int) (Math.floor(servers.size() / 2) + 1);
        final ArrayList<ServerInfo> mostEmpty = (ArrayList<ServerInfo>) serversList.subList(0, n);
        final Room newRoom = new Room(roomName, roomPassword, roomOwner);

        for (int i = 0; i < mostEmpty.size(); i++) {

            myServerListener.send(i, newRoom);

            if (!(rooms.put(++sequenceRoom, newRoom) == null && serverDatabase.insertRoom(sequenceRoom, newRoom))) {
                return ServerResponse.OperationFailed;
            }
        }

        return ServerResponse.SuccessResponse;
    }

    @Override
    public ServerType getType() {
        return ServerType.PRIMARY;
    }

<<<<<<< HEAD
    @Override
    public ServerResponse deleteRoom(int roomId) {

        final Room selectedRoom = rooms.get(roomId);

        if (selectedRoom == null) {
            ServerLogger.getInstance("0").debug("Room \"" + selectedRoom.getName() + "\" not found!");
            return ServerResponse.RoomNotFound;
        }

        final Set<Integer> roomServers = selectedRoom.getServers();

        if (roomServers == null || roomServers.isEmpty()) {
            ServerLogger.getInstance("0").debug("Room \"" + selectedRoom.getName() + "\" does not exist in any server!");
            return ServerResponse.OperationFailed;
        }

        for (final Integer serverId : roomServers) {
            myServerListener.send(serverId, new DeleteRoom(roomId));
=======
    public ServerResponse createRoom(String roomName, String roomPassword, String roomOwner){

        ArrayList serversList = new ArrayList<ServerInfo>();

        // fill array list
        Iterator<HashMap.Entry<Integer, ServerInfo>> entries = servers.entrySet().iterator();
        while (entries.hasNext()) {
            HashMap.Entry<Integer, ServerInfo> entry = entries.next();
            serversList.add(entry.getValue());
        }

        // sort array list
        Collections.sort(serversList);

        int n = (int)(Math.floor(servers.size()/2) + 1);

        ArrayList<ServerInfo> mostEmpty = (ArrayList<ServerInfo>) serversList.subList(0, n);

        Room room = new Room(roomName, roomPassword, roomOwner);

        for (int i = 0; i < mostEmpty.size() ; i++){
            myServerListener.send(i, room);
            if (!(rooms.put(++sequenceRoom, room) == null && serverDatabase.insertRoom(sequenceRoom, room)))
                return ServerResponse.OperationFailed;
>>>>>>> d13e862c
        }

        return ServerResponse.SuccessResponse;
    }

<<<<<<< HEAD
    @Override
    public ServerResponse deleteServer(int serverId) {
        return null;
    }

=======
>>>>>>> d13e862c
    private boolean notifyJoinRoom(int roomId, final String userToken) {

        final Room selectedRoom = rooms.get(roomId);

        if (selectedRoom == null || selectedRoom.hasUser(userToken)) {
            ServerLogger.getInstance("0").error("User" + userToken + " has already joined room \"" + selectedRoom.getName() + "\"!");
            return false;
        }

        final Set<Integer> roomServers = selectedRoom.getServers();

        if (roomServers == null || roomServers.isEmpty()) {
            ServerLogger.getInstance("0").debug("Room \"" + selectedRoom.getName() + "\" not found!");
            return false;
        }

        for (final Integer serverId : roomServers) {
            myServerListener.send(serverId, new JoinRoom(roomId, userToken));
        }

        return true;
    }

    @Override
    public boolean insertServer(int serverId, final String newIp, int newPort) {

        final ServerInfo selectedServer = servers.get(serverId);

        if (selectedServer != null) {
            return false;
        }

        servers.put(serverId, new ServerInfo(newIp, newPort));

        return true;
    }

    @Override
    public boolean updateServer(int serverId, final String newIp, int newPort) {

        final ServerInfo selectedServer = servers.get(serverId);

        if (selectedServer == null) {
            return false;
        }

        selectedServer.setAddress(newIp);
        selectedServer.setPort(newPort);

        return true;
    }

    @Override
    public ServerResponse userDisconnect(final String userToken, final String userEmail) {

        System.out.println("email:" + userEmail);
        System.out.println("token:" + userToken);

        final String userRecord = users.get(userToken);

        if (userRecord == null || !userRecord.equals(userEmail)) {
            return ServerResponse.InvalidToken;
        }

        servers.forEach((severId, server) -> myServerListener.send(severId, new UserDisconnect(userToken, userEmail)));
        users.remove(userToken);

        return ServerResponse.SuccessResponse;
    }

    @Override
    public boolean removeServer(int serverId) {

        final ServerInfo selectedServer = servers.get(serverId);

        if (selectedServer == null) {
            return false;
        }

        servers.forEach((currentId, currentServer) -> {

            if (currentId != serverId) {
                myServerListener.send(serverId, new DeleteServer(serverId));
            }
        });

        servers.remove(serverId);

        return true;
    }
}<|MERGE_RESOLUTION|>--- conflicted
+++ resolved
@@ -70,27 +70,6 @@
         return ServerType.PRIMARY;
     }
 
-<<<<<<< HEAD
-    @Override
-    public ServerResponse deleteRoom(int roomId) {
-
-        final Room selectedRoom = rooms.get(roomId);
-
-        if (selectedRoom == null) {
-            ServerLogger.getInstance("0").debug("Room \"" + selectedRoom.getName() + "\" not found!");
-            return ServerResponse.RoomNotFound;
-        }
-
-        final Set<Integer> roomServers = selectedRoom.getServers();
-
-        if (roomServers == null || roomServers.isEmpty()) {
-            ServerLogger.getInstance("0").debug("Room \"" + selectedRoom.getName() + "\" does not exist in any server!");
-            return ServerResponse.OperationFailed;
-        }
-
-        for (final Integer serverId : roomServers) {
-            myServerListener.send(serverId, new DeleteRoom(roomId));
-=======
     public ServerResponse createRoom(String roomName, String roomPassword, String roomOwner){
 
         ArrayList serversList = new ArrayList<ServerInfo>();
@@ -115,20 +94,40 @@
             myServerListener.send(i, room);
             if (!(rooms.put(++sequenceRoom, room) == null && serverDatabase.insertRoom(sequenceRoom, room)))
                 return ServerResponse.OperationFailed;
->>>>>>> d13e862c
-        }
-
-        return ServerResponse.SuccessResponse;
-    }
-
-<<<<<<< HEAD
+        }
+
+        return ServerResponse.SuccessResponse;
+    }
+
+    @Override
+    public ServerResponse deleteRoom(int roomId) {
+
+        final Room selectedRoom = rooms.get(roomId);
+
+        if (selectedRoom == null) {
+            ServerLogger.getInstance("0").debug("Room \"" + selectedRoom.getName() + "\" not found!");
+            return ServerResponse.RoomNotFound;
+        }
+
+        final Set<Integer> roomServers = selectedRoom.getServers();
+
+        if (roomServers == null || roomServers.isEmpty()) {
+            ServerLogger.getInstance("0").debug("Room \"" + selectedRoom.getName() + "\" does not exist in any server!");
+            return ServerResponse.OperationFailed;
+        }
+
+        for (final Integer serverId : roomServers) {
+            myServerListener.send(serverId, new DeleteRoom(roomId));
+        }
+
+        return ServerResponse.SuccessResponse;
+    }
+
     @Override
     public ServerResponse deleteServer(int serverId) {
         return null;
     }
 
-=======
->>>>>>> d13e862c
     private boolean notifyJoinRoom(int roomId, final String userToken) {
 
         final Room selectedRoom = rooms.get(roomId);
